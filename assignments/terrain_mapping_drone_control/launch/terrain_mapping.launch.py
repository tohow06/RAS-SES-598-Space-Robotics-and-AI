#!/usr/bin/env python3

from launch import LaunchDescription
from launch_ros.actions import Node
from launch.actions import DeclareLaunchArgument, ExecuteProcess, TimerAction
from launch.substitutions import LaunchConfiguration
from ament_index_python.packages import get_package_share_directory
import os

def generate_launch_description():
    """Generate launch description for terrain mapping with camera bridge."""
    
    # Get the package share directory
    pkg_share = get_package_share_directory('terrain_mapping_drone_control')
    
    # Get paths
    model_path = os.path.join(pkg_share, 'models')
    
    # Set Gazebo model and resource paths
    gz_model_path = os.path.join(pkg_share, 'models')
    if 'GZ_SIM_MODEL_PATH' in os.environ:
        os.environ['GZ_SIM_MODEL_PATH'] += os.pathsep + gz_model_path
    else:
        os.environ['GZ_SIM_MODEL_PATH'] = gz_model_path

    if 'GZ_SIM_RESOURCE_PATH' in os.environ:
        os.environ['GZ_SIM_RESOURCE_PATH'] += os.pathsep + gz_model_path
    else:
        os.environ['GZ_SIM_RESOURCE_PATH'] = gz_model_path

    # Set initial drone pose
    os.environ['PX4_GZ_MODEL_POSE'] = '0 0 0.1 0 0 0'
    
    # Launch PX4 SITL with x500_gimbal
    px4_sitl = ExecuteProcess(
        cmd=['make', 'px4_sitl', 'gz_x500_gimbal'],
<<<<<<< HEAD
        cwd='/your/path/to/PX4-Autopilot',
=======
        cwd=os.environ['HOME'] + '/PX4-Autopilot',
>>>>>>> 6da7062d
        output='screen'
    )
    
    # Spawn the cylinder model
    spawn_cylinder = Node(
        package='ros_gz_sim',
        executable='create',
        arguments=[
            '-file', os.path.join(model_path, 'cylinder', 'model.sdf'),
            '-name', 'cylinder',
            '-x', '5',  # 5 meters in front of the drone
            '-y', '0',
            '-z', '0',  # Base at ground level since the cylinder's origin is at its center
            '-R', '0',
            '-P', '0',
            '-Y', '0'
        ],
        output='screen'
    )
    
    # Wrap cylinder spawning in TimerAction
    delayed_cylinder = TimerAction(
        period=2.0,
        actions=[spawn_cylinder]
    )

    # Bridge node for camera and odometry
    bridge = Node(
        package='ros_gz_bridge',
        executable='parameter_bridge',
        name='bridge',
        parameters=[{
            'use_sim_time': True,
        }],
        arguments=[
<<<<<<< HEAD
            # Gimbal control topics
            '/model/x500_gimbal_0/command/gimbal_roll@std_msgs/msg/Float64@gz.msgs.Double',
            '/model/x500_gimbal_0/command/gimbal_pitch@std_msgs/msg/Float64@gz.msgs.Double',
            '/model/x500_gimbal_0/command/gimbal_yaw@std_msgs/msg/Float64@gz.msgs.Double',
            # Camera topics
            '/world/default/model/x500_gimbal_0/link/camera_link/sensor/camera/image@sensor_msgs/msg/Image@gz.msgs.Image',
            '/world/default/model/x500_gimbal_0/link/camera_link/sensor/camera/camera_info@sensor_msgs/msg/CameraInfo@gz.msgs.CameraInfo',
        ],
        remappings=[
            ('/world/default/model/x500_gimbal_0/link/camera_link/sensor/camera/image', '/drone_camera/image_raw'),
            ('/world/default/model/x500_gimbal_0/link/camera_link/sensor/camera/camera_info', '/drone_camera/camera_info')
=======
            # Camera topics (one-way from Gazebo to ROS)
            '/camera@sensor_msgs/msg/Image[gz.msgs.Image',
            '/camera_info@sensor_msgs/msg/CameraInfo[gz.msgs.CameraInfo',
            # PX4 odometry (one-way from Gazebo to ROS)
            '/model/x500_gimbal_0/odometry_with_covariance@nav_msgs/msg/Odometry[gz.msgs.Odometry',
            # Clock (one-way from Gazebo to ROS)
            '/clock@rosgraph_msgs/msg/Clock[gz.msgs.Clock',
        ],
        remappings=[
            ('/camera', '/drone_camera'),
            ('/camera_info', '/drone_camera_info'),
            ('/model/x500_gimbal_0/odometry_with_covariance', '/fmu/out/vehicle_odometry'),
>>>>>>> 6da7062d
        ],
        output='screen'
    )

    return LaunchDescription([
        DeclareLaunchArgument(
            'use_sim_time',
            default_value='True',
            description='Use simulation (Gazebo) clock if true'),
        px4_sitl,
        delayed_cylinder,
        TimerAction(
            period=3.0,
            actions=[bridge]
        )
    ])<|MERGE_RESOLUTION|>--- conflicted
+++ resolved
@@ -34,11 +34,7 @@
     # Launch PX4 SITL with x500_gimbal
     px4_sitl = ExecuteProcess(
         cmd=['make', 'px4_sitl', 'gz_x500_gimbal'],
-<<<<<<< HEAD
-        cwd='/your/path/to/PX4-Autopilot',
-=======
         cwd=os.environ['HOME'] + '/PX4-Autopilot',
->>>>>>> 6da7062d
         output='screen'
     )
     
@@ -74,19 +70,6 @@
             'use_sim_time': True,
         }],
         arguments=[
-<<<<<<< HEAD
-            # Gimbal control topics
-            '/model/x500_gimbal_0/command/gimbal_roll@std_msgs/msg/Float64@gz.msgs.Double',
-            '/model/x500_gimbal_0/command/gimbal_pitch@std_msgs/msg/Float64@gz.msgs.Double',
-            '/model/x500_gimbal_0/command/gimbal_yaw@std_msgs/msg/Float64@gz.msgs.Double',
-            # Camera topics
-            '/world/default/model/x500_gimbal_0/link/camera_link/sensor/camera/image@sensor_msgs/msg/Image@gz.msgs.Image',
-            '/world/default/model/x500_gimbal_0/link/camera_link/sensor/camera/camera_info@sensor_msgs/msg/CameraInfo@gz.msgs.CameraInfo',
-        ],
-        remappings=[
-            ('/world/default/model/x500_gimbal_0/link/camera_link/sensor/camera/image', '/drone_camera/image_raw'),
-            ('/world/default/model/x500_gimbal_0/link/camera_link/sensor/camera/camera_info', '/drone_camera/camera_info')
-=======
             # Camera topics (one-way from Gazebo to ROS)
             '/camera@sensor_msgs/msg/Image[gz.msgs.Image',
             '/camera_info@sensor_msgs/msg/CameraInfo[gz.msgs.CameraInfo',
@@ -99,7 +82,6 @@
             ('/camera', '/drone_camera'),
             ('/camera_info', '/drone_camera_info'),
             ('/model/x500_gimbal_0/odometry_with_covariance', '/fmu/out/vehicle_odometry'),
->>>>>>> 6da7062d
         ],
         output='screen'
     )
